--- conflicted
+++ resolved
@@ -1,54 +1,44 @@
 const buildColl = db.puzzle2;
 const playColl = db.puzzle2_puzzle;
 
-<<<<<<< HEAD
-const blacklist = "aZA2E DGRGq IAmuX 7kxXk X6Ouz vlmzA QPlRQ 7aYIM 4QK8g G9HVD TYqQg w7B1B 5Zl9D AyVYO LDH9c CDMr8 aRxWY pMCI3 VyiLO u0Vt9 SSFCq 1OyI9 iumYR DhEGo ScWiu wLF5p xgDL7 OQ9LQ OShoC h7wfU cWZ8d l1uIK 8hpbj jXyLb 4h7SU lgBIK p5FMZ y1HZz OOtcn NZWZu YaUhp W2jar aNMez pDlsC 3Qbbp 8kqIx atkK0 9aKCA 6n1uD QRdHy 4rhYe KuRZI FVN3a WN5PD nunoF WVlBd hOQyE JOGHR kASdu 6DuKA QToeY txDP4 vhqnu InyAN mSUWB mwzRY DHvnF C0cQ8 5Rbom Ba7lO 409sk KziQ9 APPqb BVX2q iZWer sv2Ct fSGr0 iLKHO dPQeJ p4Dbb 9MaEh svVdP fBW6z cpOui OO6nd rUphz yb8ck S2WE9 YOvx8 2L0jc QXHEv m1YnI pbvQR WuH0P rnFT3 VjxTq qPkYQ OivtA Xi0rf HmydS Y9Ysz znOWn nsOm0 d7SzA JsL3K t8dvC Tpc7S 5asD7 Phs60 vPsaP Qc1hU fpH3L FkEGA ovtmM ZpFor 1hZkW W4evP x2uTL pHycY YauPY g8Q75 U62fH Pd8R0 0enn7 Uakgh xn9rj TusZS Ivq97 6apoo zXLcf l7jb9 Fyfa3 aVW7x 9CSGg Hshg2 Zi5oT k56iK nrNaZ 5LCGC HrwLw 7PBgr Nbofc WBmM9 Y9z3C pd5Vp ir6lQ owbsF QPHjS b6ry9 5BShd TGDOW ofStc CMT66 6c4PV NuI2H 6kdL4 Czx2X hRo20 snDwA veQOV cDJ6h 3PeGY L7RF5 K9XFw 81H8U hZKrp 9NAdj Bfnoq SZg6h 4OvRg AUtLE wegTm gz52d hKpKx 9Xx2g iBIKW trlSC f6BIr OPRKw kW1uP IQfNf d1c8H D8Z3u HKRiC Pjys4 LGF4q n0R9J n8br9 ipMsK Ad2Bz 24Va7 t8PDl QGU2W fmQFn pRwrk W48oo Q1f2B ZzgN2 onCeq d8s4l LzQoV 1NHno rBnOe d9Ik5 3HoLz Ent4w 3p5ZP YubAe q4buo ZGgiN BMbRr DrHs4 SrQob fP9sX auNwy t89Kh vP0eZ 0Jcsf 1PIdq aVmoJ olnqN U4mq3 AmNj3 u60qZ Vnznu 25o87 Q9LBH F4UuY CkeKA HecB7 edLRv YtCQO v0091 SG7Ox 09daJ AYlUM EFcTj IPfPk CAwlF ERVwp 9l6AZ 6sIfe ydqBO F27wA RM8D1 8snLR tSYk3 tck6M ytgMW 6r6Rq 5kP48 8sGha GxjHe nBqNu aM13i GkoOI WKlAt 510MZ vfV9N pFs3j IlZcF a0cLv dzJUh jBUOV EWLP3 LWSmF 8HWtb fVKHL r7hul YnVVm kAuwS WUV7i 8fEuU Byzcx aZA2E IKz7V j80ir A6r8E ozc6y VgI0M 7ssWc iI3P6 iEyIG bfKjA SzxK5 9ICZc tS4ox Z5Ryd 4JolL kquFa 2mHPh wug0H Zidvw pRscU APfWy BC2gt u3wOk gDEwQ CZ9rS 5cC75 remGb KGjV6 WHa8W zaDI7 hdt4j cceXB Q2dln BaC6K irheS XclY5 qoiZt 2m4td ZcWmW CJkK9 PPC5a 9qRPl uNb25 SfjYT LKVyJ QECPJ K5GDu 2umhS GLILQ tkB4F FIQf4 bEtXR rAbtJ NwdPf HPGVx nzbaO OM0hh iIoTG 58MP5 irUMS UAqLr OKA9Z LlmiC q9L4s 9nNSs fFZI3 piRpi eQ9K7 Yzyrn 15AlC 2uZRP 4W7Ln NsLdd FBjv2 xcTjo 8Xfzk o3ZqX BqzGx W11w4 6UxWy KasIu TCVnf GZSz2 X0eLF lxVRc q89NA mB5mQ hGzMC WcfK7 YpmqT rUzVm 4WFF9 4dPF4 ypuV0 HI9nh RmPw3 5vyhs ImVpx u7Vy5 dqcW0 i5Y0X cDyUn klZZp HS3ai F5GPw yTLYS IGVta 8YJnQ yJkqw sYrrP ccX9h 38WGK KRaDj".split(
+const blacklist = "aZA2E DGRGq IAmuX 7kxXk X6Ouz vlmzA QPlRQ 7aYIM 4QK8g G9HVD TYqQg w7B1B 5Zl9D AyVYO LDH9c CDMr8 aRxWY pMCI3 VyiLO u0Vt9 SSFCq 1OyI9 iumYR DhEGo ScWiu wLF5p xgDL7 OQ9LQ OShoC h7wfU cWZ8d l1uIK 8hpbj jXyLb 4h7SU lgBIK p5FMZ y1HZz OOtcn NZWZu YaUhp W2jar aNMez pDlsC 3Qbbp 8kqIx atkK0 9aKCA 6n1uD QRdHy 4rhYe KuRZI FVN3a WN5PD nunoF WVlBd hOQyE JOGHR kASdu 6DuKA QToeY txDP4 vhqnu InyAN mSUWB mwzRY DHvnF C0cQ8 5Rbom Ba7lO 409sk KziQ9 APPqb BVX2q iZWer sv2Ct fSGr0 iLKHO dPQeJ p4Dbb 9MaEh svVdP fBW6z cpOui OO6nd rUphz yb8ck S2WE9 YOvx8 2L0jc QXHEv m1YnI pbvQR WuH0P rnFT3 VjxTq qPkYQ OivtA Xi0rf HmydS Y9Ysz znOWn nsOm0 d7SzA JsL3K t8dvC Tpc7S 5asD7 Phs60 vPsaP Qc1hU fpH3L FkEGA ovtmM ZpFor 1hZkW W4evP x2uTL pHycY YauPY g8Q75 U62fH Pd8R0 0enn7 Uakgh xn9rj TusZS Ivq97 6apoo zXLcf l7jb9 Fyfa3 aVW7x 9CSGg Hshg2 Zi5oT k56iK nrNaZ 5LCGC HrwLw 7PBgr Nbofc WBmM9 Y9z3C pd5Vp ir6lQ owbsF QPHjS b6ry9 5BShd TGDOW ofStc CMT66 6c4PV NuI2H 6kdL4 Czx2X hRo20 snDwA veQOV cDJ6h 3PeGY L7RF5 K9XFw 81H8U hZKrp 9NAdj Bfnoq SZg6h 4OvRg AUtLE wegTm gz52d hKpKx 9Xx2g iBIKW trlSC f6BIr OPRKw kW1uP IQfNf d1c8H D8Z3u HKRiC Pjys4 LGF4q n0R9J n8br9 ipMsK Ad2Bz 24Va7 t8PDl QGU2W fmQFn pRwrk W48oo Q1f2B ZzgN2 onCeq d8s4l LzQoV 1NHno rBnOe d9Ik5 3HoLz Ent4w 3p5ZP YubAe q4buo ZGgiN BMbRr DrHs4 SrQob fP9sX auNwy t89Kh vP0eZ 0Jcsf 1PIdq aVmoJ olnqN U4mq3 AmNj3 u60qZ Vnznu 25o87 Q9LBH F4UuY CkeKA HecB7 edLRv YtCQO v0091 SG7Ox 09daJ AYlUM EFcTj IPfPk CAwlF ERVwp 9l6AZ 6sIfe ydqBO F27wA RM8D1 8snLR tSYk3 tck6M ytgMW 6r6Rq 5kP48 8sGha GxjHe nBqNu aM13i GkoOI WKlAt 510MZ vfV9N pFs3j IlZcF a0cLv dzJUh jBUOV EWLP3 LWSmF 8HWtb fVKHL r7hul YnVVm kAuwS WUV7i 8fEuU Byzcx aZA2E IKz7V j80ir A6r8E ozc6y VgI0M 7ssWc iI3P6 iEyIG bfKjA SzxK5 9ICZc tS4ox Z5Ryd 4JolL kquFa 2mHPh wug0H Zidvw pRscU APfWy BC2gt u3wOk gDEwQ CZ9rS 5cC75 remGb KGjV6 WHa8W zaDI7 hdt4j cceXB Q2dln BaC6K irheS XclY5 qoiZt 2m4td ZcWmW CJkK9 PPC5a 9qRPl uNb25 SfjYT LKVyJ QECPJ K5GDu 2umhS GLILQ tkB4F FIQf4 bEtXR rAbtJ NwdPf HPGVx nzbaO OM0hh iIoTG 58MP5 irUMS UAqLr OKA9Z LlmiC q9L4s 9nNSs fFZI3 piRpi eQ9K7 Yzyrn 15AlC 2uZRP 4W7Ln NsLdd FBjv2 xcTjo 8Xfzk o3ZqX BqzGx W11w4 6UxWy KasIu TCVnf GZSz2 X0eLF lxVRc q89NA mB5mQ hGzMC WcfK7 YpmqT rUzVm 4WFF9 4dPF4 ypuV0 HI9nh RmPw3 5vyhs ImVpx u7Vy5 dqcW0 i5Y0X cDyUn klZZp HS3ai F5GPw yTLYS IGVta 8YJnQ yJkqw sYrrP ccX9h 38WGK KRaDj 38WGK".split(
   " "
 );
-=======
-const blacklist = 'aZA2E DGRGq IAmuX 7kxXk X6Ouz vlmzA QPlRQ 7aYIM 4QK8g G9HVD TYqQg w7B1B 5Zl9D AyVYO LDH9c CDMr8 aRxWY pMCI3 VyiLO u0Vt9 SSFCq 1OyI9 iumYR DhEGo ScWiu wLF5p xgDL7 OQ9LQ OShoC h7wfU cWZ8d l1uIK 8hpbj jXyLb 4h7SU lgBIK p5FMZ y1HZz OOtcn NZWZu YaUhp W2jar aNMez pDlsC 3Qbbp 8kqIx atkK0 9aKCA 6n1uD QRdHy 4rhYe KuRZI FVN3a WN5PD nunoF WVlBd hOQyE JOGHR kASdu 6DuKA QToeY txDP4 vhqnu InyAN mSUWB mwzRY DHvnF C0cQ8 5Rbom Ba7lO 409sk KziQ9 APPqb BVX2q iZWer sv2Ct fSGr0 iLKHO dPQeJ p4Dbb 9MaEh svVdP fBW6z cpOui OO6nd rUphz yb8ck S2WE9 YOvx8 2L0jc QXHEv m1YnI pbvQR WuH0P rnFT3 VjxTq qPkYQ OivtA Xi0rf HmydS Y9Ysz znOWn nsOm0 d7SzA JsL3K t8dvC Tpc7S 5asD7 Phs60 vPsaP Qc1hU fpH3L FkEGA ovtmM ZpFor 1hZkW W4evP x2uTL pHycY YauPY g8Q75 U62fH Pd8R0 0enn7 Uakgh xn9rj TusZS Ivq97 6apoo zXLcf l7jb9 Fyfa3 aVW7x 9CSGg Hshg2 Zi5oT k56iK nrNaZ 5LCGC HrwLw 7PBgr Nbofc WBmM9 Y9z3C pd5Vp ir6lQ owbsF QPHjS b6ry9 5BShd TGDOW ofStc CMT66 6c4PV NuI2H 6kdL4 Czx2X hRo20 snDwA veQOV cDJ6h 3PeGY L7RF5 K9XFw 81H8U hZKrp 9NAdj Bfnoq SZg6h 4OvRg AUtLE wegTm gz52d hKpKx 9Xx2g iBIKW trlSC f6BIr OPRKw kW1uP IQfNf d1c8H D8Z3u HKRiC Pjys4 LGF4q n0R9J n8br9 ipMsK Ad2Bz 24Va7 t8PDl QGU2W fmQFn pRwrk W48oo Q1f2B ZzgN2 onCeq d8s4l LzQoV 1NHno rBnOe d9Ik5 3HoLz Ent4w 3p5ZP YubAe q4buo ZGgiN BMbRr DrHs4 SrQob fP9sX auNwy t89Kh vP0eZ 0Jcsf 1PIdq aVmoJ olnqN U4mq3 AmNj3 u60qZ Vnznu 25o87 Q9LBH F4UuY CkeKA HecB7 edLRv YtCQO v0091 SG7Ox 09daJ AYlUM EFcTj IPfPk CAwlF ERVwp 9l6AZ 6sIfe ydqBO F27wA RM8D1 8snLR tSYk3 tck6M ytgMW 6r6Rq 5kP48 8sGha GxjHe nBqNu aM13i GkoOI WKlAt 510MZ vfV9N pFs3j IlZcF a0cLv dzJUh jBUOV EWLP3 LWSmF 8HWtb fVKHL r7hul YnVVm kAuwS WUV7i 8fEuU Byzcx aZA2E IKz7V j80ir A6r8E ozc6y VgI0M 7ssWc iI3P6 iEyIG bfKjA SzxK5 9ICZc tS4ox Z5Ryd 4JolL kquFa 2mHPh wug0H Zidvw pRscU APfWy BC2gt u3wOk gDEwQ CZ9rS 5cC75 remGb KGjV6 WHa8W zaDI7 hdt4j cceXB Q2dln BaC6K irheS XclY5 qoiZt 2m4td ZcWmW CJkK9 PPC5a 9qRPl uNb25 SfjYT LKVyJ QECPJ K5GDu 2umhS GLILQ tkB4F FIQf4 bEtXR rAbtJ NwdPf HPGVx nzbaO OM0hh iIoTG 58MP5 irUMS UAqLr OKA9Z LlmiC q9L4s 9nNSs fFZI3 piRpi eQ9K7 Yzyrn 15AlC 2uZRP 4W7Ln NsLdd FBjv2 xcTjo 8Xfzk o3ZqX BqzGx W11w4 6UxWy KasIu TCVnf GZSz2 X0eLF lxVRc q89NA mB5mQ hGzMC WcfK7 YpmqT rUzVm 4WFF9 4dPF4 ypuV0 HI9nh RmPw3 5vyhs ImVpx u7Vy5 dqcW0 i5Y0X cDyUn klZZp HS3ai F5GPw yTLYS IGVta 38WGK'.split(' ');
->>>>>>> b908b34f
 
-buildColl.remove({ _id: { $in: blacklist } });
-playColl.remove({ _id: { $in: blacklist } });
+buildColl.remove({_id:{$in:blacklist}});
+playColl.remove({_id:{$in:blacklist}});
 
 buffer = [];
 
 function process(buf) {
-  const existingIds = new Set(
-    playColl.distinct("_id", { _id: { $in: buf.map((p) => p._id) } })
-  );
-  const missing = buf
-    .filter((p) => !existingIds.has(p._id))
-    .map((p) => ({
-      _id: p._id,
-      gameId: p.gameId,
-      fen: p.fen,
-      themes: [],
-      glicko: {
-        r: 1500,
-        d: 500,
-        v: 0.09,
-      },
-      plays: NumberInt(0),
-      vote: 1,
-      vu: NumberInt(10),
-      vd: NumberInt(0),
-      line: p.moves.join(" "),
-      cp: p.cp,
-    }));
-  if (missing.length) playColl.insertMany(missing, { ordered: false });
+  const existingIds = new Set(playColl.distinct('_id', {_id:{$in:buf.map(p => p._id)}}));
+  const missing = buf.filter(p => !existingIds.has(p._id)).map(p => ({
+    _id: p._id,
+    gameId: p.gameId,
+    fen: p.fen,
+    themes: [],
+    glicko: {
+      r: 1500,
+      d: 500,
+      v: 0.09
+    },
+    plays: NumberInt(0),
+    vote: 1,
+    vu: NumberInt(10),
+    vd: NumberInt(0),
+    line: p.moves.join(' '),
+    cp: p.cp
+  }));
+  if (missing.length) playColl.insertMany(missing, {ordered:false});
 }
 
-buildColl
-  .find({ "review.approved": { $ne: false }, _id: { $nin: blacklist } })
-  .forEach((p) => {
-    if (p.moves.length < 2) return;
-    buffer.push(p);
-    if (buffer.length >= 1000) {
-      process(buffer);
-      buffer = [];
-    }
-  });
+buildColl.find({'review.approved':{$ne:false},_id:{$nin:blacklist}}).forEach(p => {
+  if (p.moves.length < 2) return;
+  buffer.push(p);
+  if (buffer.length >= 1000) {
+    process(buffer);
+    buffer = [];
+  }
+});
 
 process(buffer);