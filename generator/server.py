--- conflicted
+++ resolved
@@ -10,11 +10,7 @@
     total=999999999,
     backoff_factor=0.1,
     status_forcelist=[429, 500, 502, 503, 504],
-<<<<<<< HEAD
-    allowed_methods=["GET", "POST"]
-=======
     allowed_methods=frozenset(['GET', 'POST'])
->>>>>>> 14b05d0e
 )
 adapter = HTTPAdapter(max_retries=retry_strategy)
 http = requests.Session()
